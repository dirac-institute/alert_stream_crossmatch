--- conflicted
+++ resolved
@@ -4,13 +4,9 @@
 *.db
 *.pyc
 # local/
-<<<<<<< HEAD
 *.fits
-.idea
-=======
 .idea
 .fits
 local/cutouts
 local/old_results
-local/cutouts_debug
->>>>>>> 9cc541ec
+local/cutouts_debug
--- conflicted
+++ resolved
@@ -174,19 +174,11 @@
                     'source_name': string, 'sep2d': float (arcsec)}
                 else None
     """
-<<<<<<< HEAD
-=======
-    
->>>>>>> 79a2a0fd
     try:
         # Input avro data ra and dec in SkyCoords
         avro_skycoord = SkyCoord(ra=ztf_source['ra'], dec=ztf_source['dec'],
                 frame='icrs', unit=(u.deg))
 
-<<<<<<< HEAD
-        # Input avro data ra and dec in SkyCoords
-=======
->>>>>>> 79a2a0fd
         # Finds the nearest ROSAT source's coordinates to the avro files ra[deg] and dec[deg]
         match_idx, match_sep2d, _ = avro_skycoord.match_to_catalog_sky(rosat_skycoord)
 
@@ -202,8 +194,6 @@
 
         if matched:
             logging.info(f"{ztf_source['object_id']} ({avro_skycoord.to_string('hmsdms')}; {ztf_source['candid']}) matched {match_result['match_name']} ({match_result['match_sep']:.2f} arcsec away)")
-<<<<<<< HEAD
-=======
             return match_result
 
         else:
@@ -211,15 +201,6 @@
             return None
     except:
         logging.exception(f"Unable to crossmatch {ztf_source['object_id']} with ROSAT", e)
->>>>>>> 79a2a0fd
-
-            return match_result
-    
-        else:
-            # logging.debug(f"{ztf_source['object_id']} ({avro_skycoord.to_string('hmsdms')}) did not match (nearest source {match_result['match_name']}, {match_result['match_sep']:.2f} arcsec away")
-            return None
-    except Exception as e:
-        logging.info(e)
 
 
 
